--- conflicted
+++ resolved
@@ -1,4 +1,3 @@
-<<<<<<< HEAD
 ### 0.6.0 (unreleased)
 
 Breaking changes:
@@ -43,10 +42,7 @@
  * ABIEncoderV2: Do not warn about enabled ABIEncoderV2 anymore (the pragma is still needed, though).
 
 
-### 0.5.14 (unreleased)
-=======
 ### 0.5.14 (2019-12-09)
->>>>>>> 2579a12b
 
 Language Features:
  * Allow to obtain the selector of public or external library functions via a member ``.selector``.
